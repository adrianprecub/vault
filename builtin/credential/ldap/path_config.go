package ldap

import (
	"crypto/tls"
	"fmt"
	"net"
	"net/url"
	"strings"

	"github.com/hashicorp/vault/logical"
	"github.com/hashicorp/vault/logical/framework"
	"github.com/go-ldap/ldap"
)

func pathConfig(b *backend) *framework.Path {
	return &framework.Path{
		Pattern: `config`,
		Fields: map[string]*framework.FieldSchema{
			"url": &framework.FieldSchema{
				Type:        framework.TypeString,
				Description: "ldap URL to connect to (default: ldap://127.0.0.1)",
			},
			"userdn": &framework.FieldSchema{
				Type:        framework.TypeString,
				Description: "LDAP domain to use for users (eg: ou=People,dc=example,dc=org)",
			},
			"groupdn": &framework.FieldSchema{
				Type:        framework.TypeString,
				Description: "LDAP domain to use for groups (eg: ou=Groups,dc=example,dc=org)",
			},
			"userattr": &framework.FieldSchema{
				Type:        framework.TypeString,
				Description: "Attribute used for users (default: cn)",
			},
			"insecure_tls": &framework.FieldSchema{
				Type:        framework.TypeBool,
				Description: "Skip LDAP server SSL Certificate verification - VERY insecure",
			},
		},

		Callbacks: map[logical.Operation]framework.OperationFunc{
			logical.ReadOperation:  b.pathConfigRead,
			logical.WriteOperation: b.pathConfigWrite,
		},

		HelpSynopsis:    pathConfigHelpSyn,
		HelpDescription: pathConfigHelpDesc,
	}
}

func (b *backend) Config(req *logical.Request) (*ConfigEntry, error) {
	entry, err := req.Storage.Get("config")
	if err != nil {
		return nil, err
	}
	if entry == nil {
		return nil, nil
	}
	var result ConfigEntry
	result.SetDefaults()
	if err := entry.DecodeJSON(&result); err != nil {
		return nil, err
	}
	return &result, nil
}

func (b *backend) pathConfigRead(
	req *logical.Request, d *framework.FieldData) (*logical.Response, error) {

	cfg, err := b.Config(req)
	if err != nil {
		return nil, err
	}
	if cfg == nil {
		return nil, nil
	}

	return &logical.Response{
		Data: map[string]interface{}{
			"url":          cfg.Url,
			"userdn":       cfg.UserDN,
			"groupdn":      cfg.GroupDN,
			"userattr":     cfg.UserAttr,
			"insecure_tls": cfg.InsecureTLS,
		},
	}, nil
}

func (b *backend) pathConfigWrite(
	req *logical.Request, d *framework.FieldData) (*logical.Response, error) {

	cfg := &ConfigEntry{}
	url := d.Get("url").(string)
	if url != "" {
		cfg.Url = strings.ToLower(url)
	}
	userattr := d.Get("userattr").(string)
	if userattr != "" {
		cfg.UserAttr = strings.ToLower(userattr)
	}
	userdn := d.Get("userdn").(string)
	if userdn != "" {
		cfg.UserDN = userdn
	}
	groupdn := d.Get("groupdn").(string)
	if groupdn != "" {
		cfg.GroupDN = groupdn
	}
	insecureTLS := d.Get("insecure_tls").(bool)
	if insecureTLS {
		cfg.InsecureTLS = insecureTLS
	}

	// Try to connect to the LDAP server, to validate the URL configuration
	// We can also check the URL at this stage, as anything else would probably
	// require authentication.
	conn, cerr := cfg.DialLDAP()
	if cerr != nil {
		return logical.ErrorResponse(cerr.Error()), nil
	}
	conn.Close()

	entry, err := logical.StorageEntryJSON("config", cfg)
	if err != nil {
		return nil, err
	}
	if err := req.Storage.Put(entry); err != nil {
		return nil, err
	}

	return nil, nil
}

type ConfigEntry struct {
	Url         string
	UserDN      string
	GroupDN     string
	UserAttr    string
	InsecureTLS bool
}

func (c *ConfigEntry) DialLDAP() (*ldap.Conn, error) {

	u, err := url.Parse(c.Url)
	if err != nil {
		return nil, err
	}
	host, port, err := net.SplitHostPort(u.Host)
	if err != nil {
		host = u.Host
	}

	var conn *ldap.Conn
	switch u.Scheme {
	case "ldap":
		if port == "" {
			port = "389"
		}
		conn, err = ldap.Dial("tcp", host+":"+port)
	case "ldaps":
		if port == "" {
			port = "636"
		}
<<<<<<< HEAD
		conn, err = ldap.DialTLS(
			"tcp", host+":"+port, &tls.Config{ServerName: host})
=======
		tlsConfig := tls.Config{InsecureSkipVerify: false}
		if c.InsecureTLS {
			tlsConfig = tls.Config{InsecureSkipVerify: true}
		}
		conn, err = ldap.DialTLS("tcp", host+":"+port, &tlsConfig)
>>>>>>> dac2cd8c
	default:
		return nil, fmt.Errorf("invalid LDAP scheme")
	}
	if err != nil {
		return nil, fmt.Errorf("cannot connect to LDAP: %v", err)
	}

	return conn, nil
}

func (c *ConfigEntry) SetDefaults() {
	c.Url = "ldap://127.0.0.1"
	c.UserAttr = "cn"
}

const pathConfigHelpSyn = `
Configure the LDAP server to connect to.
`

const pathConfigHelpDesc = `
This endpoint allows you to configure the LDAP server to connect to, and give
basic information of the schema of that server.

The LDAP URL can use either the "ldap://" or "ldaps://" schema. In the former
case, an unencrypted connection will be done, with default port 389; in the latter
case, a SSL connection will be done, with default port 636.
`<|MERGE_RESOLUTION|>--- conflicted
+++ resolved
@@ -7,9 +7,9 @@
 	"net/url"
 	"strings"
 
+	"github.com/go-ldap/ldap"
 	"github.com/hashicorp/vault/logical"
 	"github.com/hashicorp/vault/logical/framework"
-	"github.com/go-ldap/ldap"
 )
 
 func pathConfig(b *backend) *framework.Path {
@@ -161,16 +161,14 @@
 		if port == "" {
 			port = "636"
 		}
-<<<<<<< HEAD
-		conn, err = ldap.DialTLS(
-			"tcp", host+":"+port, &tls.Config{ServerName: host})
-=======
-		tlsConfig := tls.Config{InsecureSkipVerify: false}
+		tlsConfig := tls.Config{
+			ServerName:         host,
+			InsecureSkipVerify: false,
+		}
 		if c.InsecureTLS {
-			tlsConfig = tls.Config{InsecureSkipVerify: true}
+			tlsConfig.InsecureSkipVerify = true
 		}
 		conn, err = ldap.DialTLS("tcp", host+":"+port, &tlsConfig)
->>>>>>> dac2cd8c
 	default:
 		return nil, fmt.Errorf("invalid LDAP scheme")
 	}
